--- conflicted
+++ resolved
@@ -7,7 +7,6 @@
 def x_d(t):
   return np.zeros(6)
 
-<<<<<<< HEAD
 # def create_animation(x, tf, n_frames = 60):
 #   # Sample desired trajectory
 #   n_samples = 1000
@@ -48,7 +47,7 @@
 #     # plot=ax.scatter(x_anim[i, 0], x_anim[i, 1], c='r', label='quadrotor position')
 #     plot = ax.plot([y[i] + a*cos(theta[i]), y[i] - a*cos(theta[i])],
 #                    [z[i] + a*sin(theta[i]), z[i] - a*sin(theta[i])] , 'g','LineWidtheeta',3)
-
+    
 #     if(np.abs((x_max - x_min) - (y_max - y_min)) < 5):
 #       ax.set_xlim(x_min - x_padding, x_max + x_padding)
 #       ax.set_ylim(y_min - y_padding, y_max + y_padding)
@@ -60,7 +59,7 @@
 #     return plot
 
 #   return animation.FuncAnimation(fig, frame, frames=n_frames, blit=False, repeat=False), fig
-
+  
 from mpl_toolkits.mplot3d import Axes3D
 
 def create_animation(x, tf, n_frames=60):
@@ -70,54 +69,6 @@
     x_des = np.zeros((n_samples, 6))
     for i in range(t_samples.shape[0]):
         x_des[i] = x_d(t_samples[i])
-
-    fig = plt.figure(figsize=(8, 6))
-    ax = fig.add_subplot(111, projection='3d')  # Create a 3D axis
-
-    x_max = max(np.max(x_des[:, 0]), np.max(x[:, 0]))
-    x_min = min(np.min(x_des[:, 0]), np.min(x[:, 0]))
-    y_max = max(np.max(x_des[:, 1]), np.max(x[:, 1]))
-    y_min = min(np.min(x_des[:, 1]), np.min(x[:, 1]))
-    z_max = max(np.max(x_des[:, 2]), np.max(x[:, 2]))
-    z_min = min(np.min(x_des[:, 2]), np.min(x[:, 2]))
-
-    frame_idx = [round(x) for x in np.linspace(0, x.shape[0] - 1, n_frames).tolist()]
-    x_anim = np.zeros((n_frames, 12))
-    for i in range(n_frames):
-        x_anim[i, :] = x[frame_idx[i], :]
-
-    a = 0.25
-    y = x_anim[:, 0]
-    z = x_anim[:, 1]
-    theta = x_anim[:, 2]
-
-    def frame(i):
-        ax.clear()
-
-        # Plot in 3D
-        ax.plot3D(x_des[:, 0], x_des[:, 1], x_des[:, 2], 'b*', label='desired position')
-        ax.plot3D(x_anim[:i+1, 0], x_anim[:i+1, 1], x_anim[:i+1, 2], '--', label='actual trajectory')
-
-        # Modify the plot command for 3D
-        plot = ax.plot([y[i] + a*cos(theta[i]), y[i] - a*cos(theta[i])],
-                       [z[i] + a*sin(theta[i]), z[i] - a*sin(theta[i])],
-                       [0, 0], 'g', linewidth=3)  # Assuming z-axis values
-
-        ax.set_xlim(x_min, x_max)
-        ax.set_ylim(y_min, y_max)
-        ax.set_zlim(z_min, z_max)
-        ax.set_xlabel('X axis')
-        ax.set_ylabel('Y axis')
-        ax.set_zlabel('Z axis')
-        ax.legend(loc='upper left')
-=======
-def create_animation(x, tf, n_frames = 60):
-  # Sample desired trajectory
-  n_samples = 1000
-  t_samples = np.linspace(0.0, tf, n_samples)
-  x_des = np.zeros((n_samples, 6))
-  for i in range(t_samples.shape[0]):
-    x_des[i] = x_d(t_samples[i])
 
   from matplotlib import rc
   rc('animation', html='jshtml')
@@ -130,10 +81,10 @@
   y_max = max(np.max(x_des[:, 1]), np.max(x[:, 1]))
   y_min = min(np.min(x_des[:, 1]), np.min(x[:, 1]))
 
-  frame_idx = [round(x) for x in np.linspace(0, x.shape[0]-1, n_frames).tolist()]
-  x_anim = np.zeros((n_frames, 12))
-  for i in range(n_frames):
-    x_anim[i, :] = x[frame_idx[i], :]
+    frame_idx = [round(x) for x in np.linspace(0, x.shape[0] - 1, n_frames).tolist()]
+    x_anim = np.zeros((n_frames, 6))
+    for i in range(n_frames):
+        x_anim[i, :] = x[frame_idx[i], :]
 
   a = 0.25
   y = x_anim[:, 0]
@@ -146,21 +97,23 @@
   def frame(i):
     ax.clear()
 
-    ax.plot(x_des[0, 0], x_des[0, 1], 'b*', label='desired position')
-    ax.plot(x_anim[:i+1, 0], x_anim[:i+1, 1], '--', label='actual trajectory')
-    # plot=ax.scatter(x_anim[i, 0], x_anim[i, 1], c='r', label='quadrotor position')
-    plot = ax.plot([y[i] + a*cos(theta[i]), y[i] - a*cos(theta[i])],
-                   [z[i] + a*sin(theta[i]), z[i] - a*sin(theta[i])] , 'g','LineWidtheeta',3)
-    
-    if(np.abs((x_max - x_min) - (y_max - y_min)) < 5):
-      ax.set_xlim(x_min - x_padding, x_max + x_padding)
-      ax.set_ylim(y_min - y_padding, y_max + y_padding)
-    ax.set_xlabel('y (m)')
-    ax.set_ylabel('z (m)')
-    ax.set_aspect('equal')
-    ax.legend(loc='upper left')
->>>>>>> 66cd37d5
+        # Plot in 3D
+        ax.plot3D(x_des[:, 0], x_des[:, 1], x_des[:, 2], 'b*', label='desired position')
+        ax.plot3D(x_anim[:i+1, 0], x_anim[:i+1, 1], x_anim[:i+1, 2], '--', label='actual trajectory')
 
-    return plot
+        # Modify the plot command for 3D
+        plot = ax.plot([y[i] + a*cos(theta[i]), y[i] - a*cos(theta[i])],
+                       [z[i] + a*sin(theta[i]), z[i] - a*sin(theta[i])],
+                       [0, 0], 'g', linewidth=3)  # Assuming z-axis values
+        
+        ax.set_xlim(x_min, x_max)
+        ax.set_ylim(y_min, y_max)
+        ax.set_zlim(z_min, z_max)
+        ax.set_xlabel('X axis')
+        ax.set_ylabel('Y axis')
+        ax.set_zlabel('Z axis')
+        ax.legend(loc='upper left')
 
-  return animation.FuncAnimation(fig, frame, frames=n_frames, blit=False, repeat=False), fig+        return plot
+
+    return animation.FuncAnimation(fig, frame, frames=n_frames, blit=False, repeat=False), fig